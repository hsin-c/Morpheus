--- conflicted
+++ resolved
@@ -20,12 +20,6 @@
 import pytest
 
 from morpheus._lib.common import FilterSource
-<<<<<<< HEAD
-from morpheus.messages import MultiResponseProbsMessage
-from morpheus.messages import ResponseMemoryProbs
-from morpheus.messages.message_meta import MessageMeta
-from morpheus.stages.postprocess.filter_detections_stage import FilterDetectionsStage
-=======
 from morpheus.messages import MultiResponseMessage
 from morpheus.messages import ResponseMemory
 from morpheus.messages.message_meta import MessageMeta
@@ -38,7 +32,6 @@
     The tests in this module all require a cudf dataframe
     """
     yield 'cudf'
->>>>>>> abf0ad8a
 
 
 def _make_message(df, probs):
@@ -61,15 +54,11 @@
 
 
 @pytest.mark.use_python
-<<<<<<< HEAD
-def test_filter_copy(config, filter_probs_df):
-=======
 def test_filter_copy(config, df):
->>>>>>> abf0ad8a
     fds = FilterDetectionsStage(config, threshold=0.5, filter_source=FilterSource.TENSOR)
 
     probs = cp.array([[0.1, 0.5, 0.3], [0.2, 0.3, 0.4]])
-    mock_message = _make_message(filter_probs_df, probs)
+    mock_message = _make_message(df, probs)
 
     # All values are at or below the threshold so nothing should be returned
     output_message = fds.filter_copy(mock_message)
@@ -82,10 +71,10 @@
         [0.2, 0.4, 0.3],
     ])
 
-    mock_message = _make_message(filter_probs_df, probs)
-
-    output_message = fds.filter_copy(mock_message)
-    assert output_message.get_meta().to_cupy().tolist() == filter_probs_df.loc[1:1, :].to_cupy().tolist()
+    mock_message = _make_message(df, probs)
+
+    output_message = fds.filter_copy(mock_message)
+    assert output_message.get_meta().to_cupy().tolist() == df.loc[1:1, :].to_cupy().tolist()
 
     # Two adjacent rows have a value above the threashold
     probs = cp.array([
@@ -96,10 +85,10 @@
         [0.2, 0.4, 0.3],
     ])
 
-    mock_message = _make_message(filter_probs_df, probs)
-
-    output_message = fds.filter_copy(mock_message)
-    assert output_message.get_meta().to_cupy().tolist() == filter_probs_df.loc[2:3, :].to_cupy().tolist()
+    mock_message = _make_message(df, probs)
+
+    output_message = fds.filter_copy(mock_message)
+    assert output_message.get_meta().to_cupy().tolist() == df.loc[2:3, :].to_cupy().tolist()
 
     # Two non-adjacent rows have a value above the threashold
     probs = cp.array([
@@ -111,24 +100,20 @@
         [0.2, 0.4, 0.3],
     ])
 
-    mock_message = _make_message(filter_probs_df, probs)
-
-    output_message = fds.filter_copy(mock_message)
-    mask = cp.zeros(len(filter_probs_df), dtype=cp.bool_)
+    mock_message = _make_message(df, probs)
+
+    output_message = fds.filter_copy(mock_message)
+    mask = cp.zeros(len(df), dtype=cp.bool_)
     mask[2] = True
     mask[4] = True
-    assert output_message.get_meta().to_cupy().tolist() == filter_probs_df.loc[mask, :].to_cupy().tolist()
+    assert output_message.get_meta().to_cupy().tolist() == df.loc[mask, :].to_cupy().tolist()
 
 
 @pytest.mark.use_python
 @pytest.mark.parametrize('do_copy', [True, False])
 @pytest.mark.parametrize('threshold', [0.1, 0.5, 0.8])
 @pytest.mark.parametrize('field_name', ['v1', 'v2', 'v3', 'v4'])
-<<<<<<< HEAD
-def test_filter_column(config, filter_probs_df, filter_probs_pandas_df, do_copy, threshold, field_name):
-=======
 def test_filter_column(config, df, do_copy, threshold, field_name):
->>>>>>> abf0ad8a
     fds = FilterDetectionsStage(config,
                                 threshold=threshold,
                                 copy=do_copy,
@@ -137,29 +122,21 @@
     expected_df = df.to_pandas()
     expected_df = expected_df[expected_df[field_name] > threshold]
 
-    probs = cp.zeros([len(filter_probs_df), 3], 'float')
-    mock_message = _make_message(filter_probs_df, probs)
+    probs = cp.zeros([len(df), 3], 'float')
+    mock_message = _make_message(df, probs)
 
     # All values are at or below the threshold
     output_message = fds.filter_copy(mock_message)
 
-<<<<<<< HEAD
-    expected_df = filter_probs_pandas_df[filter_probs_pandas_df[field_name] > threshold]
-=======
->>>>>>> abf0ad8a
     output_message.get_meta().to_cupy().tolist() == expected_df.to_numpy().tolist()
 
 
 @pytest.mark.use_python
-<<<<<<< HEAD
-def test_filter_slice(config, filter_probs_df):
-=======
 def test_filter_slice(config, df):
->>>>>>> abf0ad8a
     fds = FilterDetectionsStage(config, threshold=0.5, filter_source=FilterSource.TENSOR)
 
     probs = cp.array([[0.1, 0.5, 0.3], [0.2, 0.3, 0.4]])
-    mock_message = _make_message(filter_probs_df, probs)
+    mock_message = _make_message(df, probs)
 
     # All values are at or below the threshold
     output_messages = fds.filter_slice(mock_message)
@@ -172,12 +149,12 @@
         [0.2, 0.4, 0.3],
     ])
 
-    mock_message = _make_message(filter_probs_df, probs)
+    mock_message = _make_message(df, probs)
 
     output_messages = fds.filter_slice(mock_message)
     assert len(output_messages) == 1
     output_message = output_messages[0]
-    assert output_message.get_meta().to_cupy().tolist() == filter_probs_df.loc[1:1, :].to_cupy().tolist()
+    assert output_message.get_meta().to_cupy().tolist() == df.loc[1:1, :].to_cupy().tolist()
 
     # Two adjacent rows have a value above the threashold
     probs = cp.array([
@@ -188,14 +165,14 @@
         [0.2, 0.4, 0.3],
     ])
 
-    mock_message = _make_message(filter_probs_df, probs)
+    mock_message = _make_message(df, probs)
 
     output_messages = fds.filter_slice(mock_message)
     assert len(output_messages) == 1
     output_message = output_messages[0]
     assert output_message.offset == 2
     assert output_message.count == 2
-    assert output_message.get_meta().to_cupy().tolist() == filter_probs_df.loc[2:3, :].to_cupy().tolist()
+    assert output_message.get_meta().to_cupy().tolist() == df.loc[2:3, :].to_cupy().tolist()
 
     # Two non-adjacent rows have a value above the threashold
     probs = cp.array([
@@ -207,7 +184,7 @@
         [0.2, 0.4, 0.3],
     ])
 
-    mock_message = _make_message(filter_probs_df, probs)
+    mock_message = _make_message(df, probs)
 
     output_messages = fds.filter_slice(mock_message)
     assert len(output_messages) == 2
@@ -218,8 +195,8 @@
     assert m2.offset == 4
     assert m2.count == 1
 
-    assert m1.get_meta().to_cupy().tolist() == filter_probs_df.loc[2:2, :].to_cupy().tolist()
-    assert m2.get_meta().to_cupy().tolist() == filter_probs_df.loc[4:4, :].to_cupy().tolist()
+    assert m1.get_meta().to_cupy().tolist() == df.loc[2:2, :].to_cupy().tolist()
+    assert m2.get_meta().to_cupy().tolist() == df.loc[4:4, :].to_cupy().tolist()
 
 
 @pytest.mark.use_python
